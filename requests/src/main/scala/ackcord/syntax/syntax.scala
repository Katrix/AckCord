--- conflicted
+++ resolved
@@ -1388,14 +1388,9 @@
         files: Seq[CreateMessageFile] = Seq.empty,
         allowedMentions: JsonOption[AllowedMention] = JsonUndefined,
         embed: JsonOption[OutgoingEmbed] = JsonUndefined,
-<<<<<<< HEAD
         flags: JsonOption[MessageFlags] = JsonUndefined,
         components: JsonOption[Seq[ActionRow]] = JsonUndefined
-    ) = EditMessage(message.channelId, message.id, EditMessageData(content, allowedMentions, embed, flags, components))
-=======
-        flags: JsonOption[MessageFlags] = JsonUndefined
-    ) = EditMessage(message.channelId, message.id, EditMessageData(content, files, allowedMentions, embed, flags))
->>>>>>> f5d63789
+    ) = EditMessage(message.channelId, message.id, EditMessageData(content, files, allowedMentions, embed, flags, components))
 
     /**
       * Delete this message.
