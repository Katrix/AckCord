--- conflicted
+++ resolved
@@ -308,11 +308,8 @@
     embeds: JsonOption[Seq[OutgoingEmbed]] = JsonUndefined,
     files: JsonOption[Seq[CreateMessageFile]] = JsonUndefined,
     allowedMentions: JsonOption[AllowedMention] = JsonUndefined,
-<<<<<<< HEAD
-    components: JsonOption[Seq[ActionRow]] = JsonUndefined
-=======
+    components: JsonOption[Seq[ActionRow]] = JsonUndefined,
     attachments: JsonOption[Seq[Attachment]] = JsonUndefined
->>>>>>> f5d63789
 ) {
   files.foreach(_.foreach(file => require(file.isValid)))
   require(
@@ -325,17 +322,11 @@
 object EditWebhookMessageData {
   implicit val encoder: Encoder[EditWebhookMessageData] = (a: EditWebhookMessageData) =>
     JsonOption.removeUndefinedToObj(
-<<<<<<< HEAD
-      "content"          -> a.content.map(_.asJson),
-      "embeds"           -> a.embeds.map(_.asJson),
-      "allowed_mentions" -> a.allowedMentions.map(_.asJson),
-      "components"       -> a.components.map(_.asJson)
-=======
       "content"          -> a.content.toJson,
       "embeds"           -> a.embeds.toJson,
       "allowed_mentions" -> a.allowedMentions.toJson,
+      "components"       -> a.components.toJson,
       "attachments"      -> a.attachments.toJson
->>>>>>> f5d63789
     )
 }
 
